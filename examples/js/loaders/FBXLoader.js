--- conflicted
+++ resolved
@@ -2116,24 +2116,7 @@
 
 	}
 
-<<<<<<< HEAD
 	function parseAnimations( FBXTree, connections ) {
-=======
-	// Parses animation information from nodes in
-	// FBXTree.Objects.subNodes.AnimationCurve: child of an AnimationCurveNode, holds the raw animation data (e.g. x axis rotation )
-	// FBXTree.Objects.subNodes.AnimationCurveNode: child of an AnimationLayer and connected to whichever node is being animated
-	// FBXTree.Objects.subNodes.AnimationLayer: child of an AnimationStack
-	// FBXTree.Objects.subNodes.AnimationStack
-	// Multiple animation takes are stored in AnimationLayer and AnimationStack
-	// Note: There is also FBXTree.Takes, however this seems to be left over from an older version of the
-	// format and is no longer used
-	function parseAnimations( FBXTree, connections, modelArray ) {
-
-		var rawCurves = FBXTree.Objects.subNodes.AnimationCurve;
-		var rawCurveNodes = FBXTree.Objects.subNodes.AnimationCurveNode;
-		var rawLayers = FBXTree.Objects.subNodes.AnimationLayer;
-		var rawStacks = FBXTree.Objects.subNodes.AnimationStack;
->>>>>>> f3369e35
 
 		// since the actual transformation data is stored in FBXTree.Objects.subNodes.AnimationCurve,
 		// if this is undefined we can safely assume there are no animations
@@ -2161,15 +2144,11 @@
 
 		for ( var nodeID in rawCurveNodes ) {
 
-<<<<<<< HEAD
 			var rawCurveNode = rawCurveNodes[ nodeID ];
 
 			if ( rawCurveNode.attrName.match( /S|R|T/ ) !== null ) {
 
 				var curveNode = {
-=======
-			var animationNode = parseAnimationCurveNode( FBXTree, rawCurveNodes[ nodeID ], connections, modelArray );
->>>>>>> f3369e35
 
 					id: rawCurveNode.id,
 					attr: rawCurveNode.attrName,
@@ -2236,57 +2215,7 @@
 
 		}
 
-<<<<<<< HEAD
-	}
-=======
-		var emptyCurve = {
-
-			times: [ 0.0 ],
-			values: [ 0.0 ]
-
-		};
-
-		// loop over rotation values, convert to radians and add any pre rotation
-		curveNodesMap.forEach( function ( curveNode ) {
-
-			if ( curveNode.attr === 'R' ) {
-
-				var curves = curveNode.curves;
-
-				if ( curves.x === null ) curves.x = emptyCurve;
-				if ( curves.y === null ) curves.y = emptyCurve;
-				if ( curves.z === null ) curves.z = emptyCurve;
-
-				curves.x.values = curves.x.values.map( THREE.Math.degToRad );
-				curves.y.values = curves.y.values.map( THREE.Math.degToRad );
-				curves.z.values = curves.z.values.map( THREE.Math.degToRad );
-
-				if ( curveNode.preRotations !== null ) {
-
-					var preRotations = curveNode.preRotations.map( THREE.Math.degToRad );
-					preRotations.push( 'ZYX' );
-					preRotations = new THREE.Euler().fromArray( preRotations );
-					preRotations = new THREE.Quaternion().setFromEuler( preRotations );
-
-					var frameRotation = new THREE.Euler();
-					var frameRotationQuaternion = new THREE.Quaternion();
-
-					// note: this currently assumes that if a time is defined for curves.x then it is defined for curve.y and curve.z
-					// as well, which is probably not true in all cases
-					curves.x.times.forEach( function ( time, i ) {
-
-						frameRotation.set( curves.x.values[ i ], curves.y.values[ i ], curves.z.values[ i ], 'ZYX' );
-						frameRotationQuaternion.setFromEuler( frameRotation ).premultiply( preRotations );
-						frameRotation.setFromQuaternion( frameRotationQuaternion, 'ZYX' );
-
-						curves.x.values[ i ] = frameRotation.x;
-						curves.y.values[ i ] = frameRotation.y;
-						curves.z.values[ i ] = frameRotation.z;
-
-					} );
-
-				}
->>>>>>> f3369e35
+	}
 
 	// parse nodes in FBXTree.Objects.subNodes.AnimationLayer. Each layers holds references
 	// to various AnimationCurveNodes and is referenced by an AnimationStack node
@@ -2308,39 +2237,11 @@
 				// all the animationCurveNodes used in the layer
 				var children = connection.children;
 
-<<<<<<< HEAD
 				children.forEach( function ( child, i ) {
 
 					if ( curveNodesMap.has( child.ID ) ) {
-=======
-				children.forEach( function ( child ) {
-
-					// Skip lockInfluenceWeights
-					if ( curveNodesMap.has( child.ID ) ) {
 
 						var curveNode = curveNodesMap.get( child.ID );
-						var modelIndex = curveNode.modelIndex;
-
-						if ( layer[ modelIndex ] === undefined ) {
-
-							layer[ modelIndex ] = {
-
-								T: null,
-								R: null,
-								S: null
-
-							};
-
-						}
-
-						layer[ modelIndex ][ curveNode.attr ] = curveNode;
-
-					}
-
-				} );
->>>>>>> f3369e35
-
-						var curveNode = curveNodesMap.get( child.ID );
 
 						if ( layerCurveNodes[ i ] === undefined ) {
 
@@ -2350,7 +2251,6 @@
 
 							var node = {
 
-<<<<<<< HEAD
 								modelName: THREE.PropertyBinding.sanitizeNodeName( rawModel.attrName ),
 								initialPosition: [ 0, 0, 0 ],
 								initialRotation: [ 0, 0, 0 ],
@@ -2373,28 +2273,6 @@
 						}
 
 						layerCurveNodes[ i ][ curveNode.attr ] = curveNode;
-=======
-			children.forEach( function ( child ) {
-
-				var layer = layersMap.get( child.ID );
-
-				if ( layer !== undefined ) {
-
-					layers.push( layer );
-
-					layer.forEach( function ( elem ) {
-
-						getCurveNodeMaxMinTimeStamps( elem, timestamps );
-
-					} );
-
-				}
-
-			} );
-
-			// Check that the length is valid
-			if ( timestamps.max > timestamps.min ) {
->>>>>>> f3369e35
 
 					}
 
@@ -2410,7 +2288,6 @@
 
 	}
 
-<<<<<<< HEAD
 	// parse nodes in FBXTree.Objects.subNodes.AnimationStack. These are the top level node in the animation
 	// hierarchy. Each Stack node will be used to create a THREE.AnimationClip
 	function parseAnimStacks( FBXTree, connections, layersMap ) {
@@ -2421,52 +2298,14 @@
 		var rawClips = {};
 
 		for ( var nodeID in rawStacks ) {
-=======
-	// parse a node in FBXTree.Objects.subNodes.AnimationCurveNode
-	function parseAnimationCurveNode( FBXTree, animationCurveNode, connections, modelArray ) {
-
-		var rawModels = FBXTree.Objects.subNodes.Model;
-
-		var returnObject = {
-
-			id: animationCurveNode.id,
-			attr: animationCurveNode.attrName,
-			modelIndex: - 1,
-			curves: {
-				x: null,
-				y: null,
-				z: null
-			},
-			preRotations: null,
-
-		};
-
-		if ( returnObject.attr.match( /S|R|T/ ) === null ) return null;
-
-		// get a list of parents - one of these will be the model being animated by this curve
-		var parents = connections.get( returnObject.id ).parents;
-
-		parents.forEach( function ( parent ) {
-
-			// the index of the model in the modelArray
-			var modelIndex = modelArray.map( function ( model ) {
-
-				return model.FBX_ID;
-
-			} ).indexOf( parent.ID );
->>>>>>> f3369e35
 
 			var children = connections.get( parseInt( nodeID ) ).children;
 
 			if ( children.length > 1 ) {
 
-<<<<<<< HEAD
 				// it seems like stacks will always be associated with a single layer. But just in case there are files
 				// where there are multiple layers per stack, we'll display a warning
 				console.warn( 'THREE.FBXLoader: Encountered an animation stack with multiple layers, this is currently not supported. Ignoring subsequent layers.' );
-=======
-				var model = rawModels[ parent.ID.toString() ];
->>>>>>> f3369e35
 
 			}
 
@@ -2474,16 +2313,12 @@
 
 			rawClips[ nodeID ] = {
 
-<<<<<<< HEAD
 				name: rawStacks[ nodeID ].attrName,
 				layer: layer,
 
 			};
-=======
-			}
->>>>>>> f3369e35
-
-		} );
+
+		}
 
 		return rawClips;
 
@@ -2555,33 +2390,18 @@
 
 	function generateVectorTrack( modelName, curves, initialValue, type ) {
 
-<<<<<<< HEAD
 		var times = getTimesForAllAxes( curves );
 		var values = getKeyframeTrackValues( times, curves, initialValue );
-=======
-		// create a flattened array of all models and bones in the scene
-		var modelArray = Array.from( modelMap.values() );
->>>>>>> f3369e35
 
 		return new THREE.VectorKeyframeTrack( modelName + '.' + type, times, values );
 
-<<<<<<< HEAD
-	}
-=======
-		var animations = parseAnimations( FBXTree, connections, modelArray );
-
-		if ( animations === undefined ) return;
->>>>>>> f3369e35
+	}
 
 	function generateRotationTrack( modelName, curves, initialValue, preRotations ) {
 
-<<<<<<< HEAD
 		if ( curves.x !== undefined ) curves.x.values = curves.x.values.map( THREE.Math.degToRad );
 		if ( curves.y !== undefined ) curves.y.values = curves.y.values.map( THREE.Math.degToRad );
 		if ( curves.z !== undefined ) curves.z.values = curves.z.values.map( THREE.Math.degToRad );
-=======
-			bones: modelArray,
->>>>>>> f3369e35
 
 		var times = getTimesForAllAxes( curves );
 		var values = getKeyframeTrackValues( times, curves, initialValue );
@@ -2591,7 +2411,6 @@
 			preRotations = preRotations.map( THREE.Math.degToRad );
 			preRotations.push( 'ZYX' );
 
-<<<<<<< HEAD
 			preRotations = new THREE.Euler().fromArray( preRotations );
 			preRotations = new THREE.Quaternion().setFromEuler( preRotations );
 
@@ -2599,25 +2418,10 @@
 
 		var quaternion = new THREE.Quaternion();
 		var euler = new THREE.Euler();
-=======
-			var clip = addTake( take, animations.fps, modelArray );
-
-			sceneGraph.animations.push( clip );
-
-		}
-
-	}
-
-	function addTake( take, fps, modelArray ) {
->>>>>>> f3369e35
 
 		var quaternionValues = [];
 
-<<<<<<< HEAD
 		for ( var i = 0; i < values.length; i += 3 ) {
-=======
-		animationData.hierarchy = modelArray.map( ( model, i ) => {
->>>>>>> f3369e35
 
 			euler.set( values[ i ], values[ i + 1 ], values[ i + 2 ], 'ZYX' );
 
@@ -2629,11 +2433,7 @@
 
 		}
 
-<<<<<<< HEAD
 		return new THREE.QuaternionKeyframeTrack( modelName + '.quaternion', times, quaternionValues );
-=======
-		return THREE.AnimationClip.parseAnimation( animationData, modelArray );
->>>>>>> f3369e35
 
 	}
 
