--- conflicted
+++ resolved
@@ -11,18 +11,6 @@
 	type?: TextureDataType;
 }
 
-<<<<<<< HEAD
-=======
-export class CubemapGenerator {
-
-	constructor( renderer: WebGLRenderer );
-	renderer: WebGLRenderer;
-
-	fromEquirectangular( texture: Texture, options?: CubemapGeneratorOptions ): WebGLRenderTargetCube;
-
-}
-
->>>>>>> 9b36c7a5
 export class EquirectangularToCubeGenerator {
 
 	constructor( sourceTexture: Texture, options?: EquirectangularToCubeGeneratorOptions );
