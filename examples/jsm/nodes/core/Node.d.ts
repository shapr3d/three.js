--- conflicted
+++ resolved
@@ -8,13 +8,8 @@
 	name: string;
 	type: string | undefined;
 	userData: object;
-<<<<<<< HEAD
-	readonly isNode: true;
-	frameId: number | undefined;
-=======
-	isNode: boolean;
+  readonly isNode: true;
 	frameId: number | undefined;
->>>>>>> 912575e2
 
 	analyze( builder: NodeBuilder, settings?: object ): void;
 	analyzeAndFlow( builder: NodeBuilder, output: string, settings?: object ): object;
