--- conflicted
+++ resolved
@@ -52,13 +52,8 @@
 
 					if ( loaded === 6 ) {
 
-<<<<<<< HEAD
 						if (texDatas.mipmapCount === 1)
  							texture.minFilter = THREE.LinearFilter;
-=======
-						if (texDatas.mipmapCount == 1)
-							texture.minFilter = THREE.LinearFilter;
->>>>>>> fec2de80
 
 						texture.format = texDatas.format;
 						texture.needsUpdate = true;
@@ -135,6 +130,6 @@
 
 		this.crossOrigin = value;
 
-	},
+	}
 
 };