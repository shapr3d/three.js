--- conflicted
+++ resolved
@@ -14,16 +14,10 @@
 
 		const scope = this;
 
-<<<<<<< HEAD
 		const loader = new FileLoader( this.manager );
 		loader.setPath( this.path );
 		loader.setRequestHeader( this.requestHeader );
-=======
-		const loader = new FileLoader( scope.manager );
-		loader.setPath( scope.path );
-		loader.setRequestHeader( scope.requestHeader );
-		loader.setWithCredentials( scope.withCredentials );
->>>>>>> e4629dd3
+    loader.setWithCredentials( this.withCredentials );
 		loader.load( url, function ( text ) {
 
 			try {
