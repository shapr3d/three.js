import { Audio } from './audio/Audio.js';
import { AudioAnalyser } from './audio/AudioAnalyser.js';
import { PerspectiveCamera } from './cameras/PerspectiveCamera.js';
import {
	FlatShading,
	sRGBEncoding,
	LinearEncoding,
	StaticDrawUsage,
	DynamicDrawUsage,
	TrianglesDrawMode
} from './constants.js';
import {
	Float64BufferAttribute,
	Float32BufferAttribute,
	Uint32BufferAttribute,
	Int32BufferAttribute,
	Uint16BufferAttribute,
	Int16BufferAttribute,
	Uint8ClampedBufferAttribute,
	Uint8BufferAttribute,
	Int8BufferAttribute,
	BufferAttribute
} from './core/BufferAttribute.js';
import { BufferGeometry } from './core/BufferGeometry.js';
import { InstancedBufferGeometry } from './core/InstancedBufferGeometry.js';
import { InterleavedBuffer } from './core/InterleavedBuffer.js';
import { Face3 } from './core/Face3.js';
import { Object3D } from './core/Object3D.js';
import { Uniform } from './core/Uniform.js';
import { Raycaster } from './core/Raycaster.js';
import { Curve } from './extras/core/Curve.js';
import { CurvePath } from './extras/core/CurvePath.js';
import { Path } from './extras/core/Path.js';
import { CatmullRomCurve3 } from './extras/curves/CatmullRomCurve3.js';
import { AxesHelper } from './helpers/AxesHelper.js';
import { BoxHelper } from './helpers/BoxHelper.js';
import { GridHelper } from './helpers/GridHelper.js';
import { SkeletonHelper } from './helpers/SkeletonHelper.js';
import { EdgesGeometry } from './geometries/EdgesGeometry.js';
import { ExtrudeGeometry } from './geometries/ExtrudeGeometry.js';
import { ShapeGeometry } from './geometries/ShapeGeometry.js';
import { WireframeGeometry } from './geometries/WireframeGeometry.js';
import { Light } from './lights/Light.js';
import { Loader } from './loaders/Loader.js';
import { LoaderUtils } from './loaders/LoaderUtils.js';
import { FileLoader } from './loaders/FileLoader.js';
import { AudioLoader } from './loaders/AudioLoader.js';
import { CubeTextureLoader } from './loaders/CubeTextureLoader.js';
import { DataTextureLoader } from './loaders/DataTextureLoader.js';
import { TextureLoader } from './loaders/TextureLoader.js';
import { Material } from './materials/Material.js';
import { LineBasicMaterial } from './materials/LineBasicMaterial.js';
import { MeshPhongMaterial } from './materials/MeshPhongMaterial.js';
import { MeshPhysicalMaterial } from './materials/MeshPhysicalMaterial.js';
import { PointsMaterial } from './materials/PointsMaterial.js';
import { ShaderMaterial } from './materials/ShaderMaterial.js';
import { Box2 } from './math/Box2.js';
import { Box3 } from './math/Box3.js';
import { Sphere } from './math/Sphere.js';
import { Color } from './math/Color.js';
import { Frustum } from './math/Frustum.js';
import { Line3 } from './math/Line3.js';
import { MathUtils } from './math/MathUtils.js';
import { Matrix3 } from './math/Matrix3.js';
import { Matrix4 } from './math/Matrix4.js';
import { Plane } from './math/Plane.js';
import { Quaternion } from './math/Quaternion.js';
import { Ray } from './math/Ray.js';
import { Triangle } from './math/Triangle.js';
import { Vector2 } from './math/Vector2.js';
import { Vector3 } from './math/Vector3.js';
import { Vector4 } from './math/Vector4.js';
import { Mesh } from './objects/Mesh.js';
import { LineSegments } from './objects/LineSegments.js';
import { LOD } from './objects/LOD.js';
import { Points } from './objects/Points.js';
import { Sprite } from './objects/Sprite.js';
import { Skeleton } from './objects/Skeleton.js';
import { SkinnedMesh } from './objects/SkinnedMesh.js';
import { WebGLRenderer } from './renderers/WebGLRenderer.js';
import { WebGLRenderTarget } from './renderers/WebGLRenderTarget.js';
import { WebGLCubeRenderTarget } from './renderers/WebGLCubeRenderTarget.js';
import { WebGLShadowMap } from './renderers/webgl/WebGLShadowMap.js';
import { ImageUtils } from './extras/ImageUtils.js';
import { Shape } from './extras/core/Shape.js';
import { CubeCamera } from './cameras/CubeCamera.js';
import { Scene } from './scenes/Scene.js';

export { MathUtils as Math };

export function Face4( a, b, c, d, normal, color, materialIndex ) {

	console.warn( 'THREE.Face4 has been removed. A THREE.Face3 will be created instead.' );
	return new Face3( a, b, c, normal, color, materialIndex );

}

export const LineStrip = 0;
export const LinePieces = 1;
export const NoColors = 0;
export const FaceColors = 1;
export const VertexColors = 2;

export function MeshFaceMaterial( materials ) {

	console.warn( 'THREE.MeshFaceMaterial has been removed. Use an Array instead.' );
	return materials;

}

export function MultiMaterial( materials = [] ) {

	console.warn( 'THREE.MultiMaterial has been removed. Use an Array instead.' );
	materials.isMultiMaterial = true;
	materials.materials = materials;
	materials.clone = function () {

		return materials.slice();

	};

	return materials;

}

export function PointCloud( geometry, material ) {

	console.warn( 'THREE.PointCloud has been renamed to THREE.Points.' );
	return new Points( geometry, material );

}

export function Particle( material ) {

	console.warn( 'THREE.Particle has been renamed to THREE.Sprite.' );
	return new Sprite( material );

}

export function ParticleSystem( geometry, material ) {

	console.warn( 'THREE.ParticleSystem has been renamed to THREE.Points.' );
	return new Points( geometry, material );

}

export function PointCloudMaterial( parameters ) {

	console.warn( 'THREE.PointCloudMaterial has been renamed to THREE.PointsMaterial.' );
	return new PointsMaterial( parameters );

}

export function ParticleBasicMaterial( parameters ) {

	console.warn( 'THREE.ParticleBasicMaterial has been renamed to THREE.PointsMaterial.' );
	return new PointsMaterial( parameters );

}

export function ParticleSystemMaterial( parameters ) {

	console.warn( 'THREE.ParticleSystemMaterial has been renamed to THREE.PointsMaterial.' );
	return new PointsMaterial( parameters );

}

export function Vertex( x, y, z ) {

	console.warn( 'THREE.Vertex has been removed. Use THREE.Vector3 instead.' );
	return new Vector3( x, y, z );

}

//

export function DynamicBufferAttribute( array, itemSize ) {

	console.warn( 'THREE.DynamicBufferAttribute has been removed. Use new THREE.BufferAttribute().setUsage( THREE.DynamicDrawUsage ) instead.' );
	return new BufferAttribute( array, itemSize ).setUsage( DynamicDrawUsage );

}

export function Int8Attribute( array, itemSize ) {

	console.warn( 'THREE.Int8Attribute has been removed. Use new THREE.Int8BufferAttribute() instead.' );
	return new Int8BufferAttribute( array, itemSize );

}

export function Uint8Attribute( array, itemSize ) {

	console.warn( 'THREE.Uint8Attribute has been removed. Use new THREE.Uint8BufferAttribute() instead.' );
	return new Uint8BufferAttribute( array, itemSize );

}

export function Uint8ClampedAttribute( array, itemSize ) {

	console.warn( 'THREE.Uint8ClampedAttribute has been removed. Use new THREE.Uint8ClampedBufferAttribute() instead.' );
	return new Uint8ClampedBufferAttribute( array, itemSize );

}

export function Int16Attribute( array, itemSize ) {

	console.warn( 'THREE.Int16Attribute has been removed. Use new THREE.Int16BufferAttribute() instead.' );
	return new Int16BufferAttribute( array, itemSize );

}

export function Uint16Attribute( array, itemSize ) {

	console.warn( 'THREE.Uint16Attribute has been removed. Use new THREE.Uint16BufferAttribute() instead.' );
	return new Uint16BufferAttribute( array, itemSize );

}

export function Int32Attribute( array, itemSize ) {

	console.warn( 'THREE.Int32Attribute has been removed. Use new THREE.Int32BufferAttribute() instead.' );
	return new Int32BufferAttribute( array, itemSize );

}

export function Uint32Attribute( array, itemSize ) {

	console.warn( 'THREE.Uint32Attribute has been removed. Use new THREE.Uint32BufferAttribute() instead.' );
	return new Uint32BufferAttribute( array, itemSize );

}

export function Float32Attribute( array, itemSize ) {

	console.warn( 'THREE.Float32Attribute has been removed. Use new THREE.Float32BufferAttribute() instead.' );
	return new Float32BufferAttribute( array, itemSize );

}

export function Float64Attribute( array, itemSize ) {

	console.warn( 'THREE.Float64Attribute has been removed. Use new THREE.Float64BufferAttribute() instead.' );
	return new Float64BufferAttribute( array, itemSize );

}

//

Curve.create = function ( construct, getPoint ) {

	console.log( 'THREE.Curve.create() has been deprecated' );

	construct.prototype = Object.create( Curve.prototype );
	construct.prototype.constructor = construct;
	construct.prototype.getPoint = getPoint;

	return construct;

};

//

Object.assign( CurvePath.prototype, {

	createPointsGeometry: function ( divisions ) {

		console.warn( 'THREE.CurvePath: .createPointsGeometry() has been removed. Use new THREE.Geometry().setFromPoints( points ) instead.' );

		// generate geometry from path points (for Line or Points objects)

		const pts = this.getPoints( divisions );
		return this.createGeometry( pts );

	},

	createSpacedPointsGeometry: function ( divisions ) {

		console.warn( 'THREE.CurvePath: .createSpacedPointsGeometry() has been removed. Use new THREE.Geometry().setFromPoints( points ) instead.' );

		// generate geometry from equidistant sampling along the path

		const pts = this.getSpacedPoints( divisions );
		return this.createGeometry( pts );

	}

} );

//

Object.assign( Path.prototype, {

	fromPoints: function ( points ) {

		console.warn( 'THREE.Path: .fromPoints() has been renamed to .setFromPoints().' );
		return this.setFromPoints( points );

	}

} );

//

export function ClosedSplineCurve3( points ) {

	console.warn( 'THREE.ClosedSplineCurve3 has been deprecated. Use THREE.CatmullRomCurve3 instead.' );

	CatmullRomCurve3.call( this, points );
	this.type = 'catmullrom';
	this.closed = true;

}

ClosedSplineCurve3.prototype = Object.create( CatmullRomCurve3.prototype );

//

export function SplineCurve3( points ) {

	console.warn( 'THREE.SplineCurve3 has been deprecated. Use THREE.CatmullRomCurve3 instead.' );

	CatmullRomCurve3.call( this, points );
	this.type = 'catmullrom';

}

SplineCurve3.prototype = Object.create( CatmullRomCurve3.prototype );

//

export function Spline( points ) {

	console.warn( 'THREE.Spline has been removed. Use THREE.CatmullRomCurve3 instead.' );

	CatmullRomCurve3.call( this, points );
	this.type = 'catmullrom';

}

Spline.prototype = Object.create( CatmullRomCurve3.prototype );

Object.assign( Spline.prototype, {

	initFromArray: function ( /* a */ ) {

		console.error( 'THREE.Spline: .initFromArray() has been removed.' );

	},
	getControlPointsArray: function ( /* optionalTarget */ ) {

		console.error( 'THREE.Spline: .getControlPointsArray() has been removed.' );

	},
	reparametrizeByArcLength: function ( /* samplingCoef */ ) {

		console.error( 'THREE.Spline: .reparametrizeByArcLength() has been removed.' );

	}

} );

//

export function AxisHelper( size ) {

	console.warn( 'THREE.AxisHelper has been renamed to THREE.AxesHelper.' );
	return new AxesHelper( size );

}

export function BoundingBoxHelper( object, color ) {

	console.warn( 'THREE.BoundingBoxHelper has been deprecated. Creating a THREE.BoxHelper instead.' );
	return new BoxHelper( object, color );

}

export function EdgesHelper( object, hex ) {

	console.warn( 'THREE.EdgesHelper has been removed. Use THREE.EdgesGeometry instead.' );
	return new LineSegments( new EdgesGeometry( object.geometry ), new LineBasicMaterial( { color: hex !== undefined ? hex : 0xffffff } ) );

}

GridHelper.prototype.setColors = function () {

	console.error( 'THREE.GridHelper: setColors() has been deprecated, pass them in the constructor instead.' );

};

SkeletonHelper.prototype.update = function () {

	console.error( 'THREE.SkeletonHelper: update() no longer needs to be called.' );

};

export function WireframeHelper( object, hex ) {

	console.warn( 'THREE.WireframeHelper has been removed. Use THREE.WireframeGeometry instead.' );
	return new LineSegments( new WireframeGeometry( object.geometry ), new LineBasicMaterial( { color: hex !== undefined ? hex : 0xffffff } ) );

}

//

Object.assign( Loader.prototype, {

	extractUrlBase: function ( url ) {

		console.warn( 'THREE.Loader: .extractUrlBase() has been deprecated. Use THREE.LoaderUtils.extractUrlBase() instead.' );
		return LoaderUtils.extractUrlBase( url );

	}

} );

Loader.Handlers = {

	add: function ( /* regex, loader */ ) {

		console.error( 'THREE.Loader: Handlers.add() has been removed. Use LoadingManager.addHandler() instead.' );

	},

	get: function ( /* file */ ) {

		console.error( 'THREE.Loader: Handlers.get() has been removed. Use LoadingManager.getHandler() instead.' );

	}

};

export function XHRLoader( manager ) {

	console.warn( 'THREE.XHRLoader has been renamed to THREE.FileLoader.' );
	return new FileLoader( manager );

}

export function BinaryTextureLoader( manager ) {

	console.warn( 'THREE.BinaryTextureLoader has been renamed to THREE.DataTextureLoader.' );
	return new DataTextureLoader( manager );

}

//

Object.assign( Box2.prototype, {

	center: function ( optionalTarget ) {

		console.warn( 'THREE.Box2: .center() has been renamed to .getCenter().' );
		return this.getCenter( optionalTarget );

	},
	empty: function () {

		console.warn( 'THREE.Box2: .empty() has been renamed to .isEmpty().' );
		return this.isEmpty();

	},
	isIntersectionBox: function ( box ) {

		console.warn( 'THREE.Box2: .isIntersectionBox() has been renamed to .intersectsBox().' );
		return this.intersectsBox( box );

	},
	size: function ( optionalTarget ) {

		console.warn( 'THREE.Box2: .size() has been renamed to .getSize().' );
		return this.getSize( optionalTarget );

	}
} );

Object.assign( Box3.prototype, {

	center: function ( optionalTarget ) {

		console.warn( 'THREE.Box3: .center() has been renamed to .getCenter().' );
		return this.getCenter( optionalTarget );

	},
	empty: function () {

		console.warn( 'THREE.Box3: .empty() has been renamed to .isEmpty().' );
		return this.isEmpty();

	},
	isIntersectionBox: function ( box ) {

		console.warn( 'THREE.Box3: .isIntersectionBox() has been renamed to .intersectsBox().' );
		return this.intersectsBox( box );

	},
	isIntersectionSphere: function ( sphere ) {

		console.warn( 'THREE.Box3: .isIntersectionSphere() has been renamed to .intersectsSphere().' );
		return this.intersectsSphere( sphere );

	},
	size: function ( optionalTarget ) {

		console.warn( 'THREE.Box3: .size() has been renamed to .getSize().' );
		return this.getSize( optionalTarget );

	}
} );

Object.assign( Sphere.prototype, {

	empty: function () {

		console.warn( 'THREE.Sphere: .empty() has been renamed to .isEmpty().' );
		return this.isEmpty();

	},

} );

Frustum.prototype.setFromMatrix = function ( m ) {

	console.warn( 'THREE.Frustum: .setFromMatrix() has been renamed to .setFromProjectionMatrix().' );
	return this.setFromProjectionMatrix( m );

};

Line3.prototype.center = function ( optionalTarget ) {

	console.warn( 'THREE.Line3: .center() has been renamed to .getCenter().' );
	return this.getCenter( optionalTarget );

};

Object.assign( MathUtils, {

	random16: function () {

		console.warn( 'THREE.Math: .random16() has been deprecated. Use Math.random() instead.' );
		return Math.random();

	},

	nearestPowerOfTwo: function ( value ) {

		console.warn( 'THREE.Math: .nearestPowerOfTwo() has been renamed to .floorPowerOfTwo().' );
		return MathUtils.floorPowerOfTwo( value );

	},

	nextPowerOfTwo: function ( value ) {

		console.warn( 'THREE.Math: .nextPowerOfTwo() has been renamed to .ceilPowerOfTwo().' );
		return MathUtils.ceilPowerOfTwo( value );

	}

} );

Object.assign( Matrix3.prototype, {

	flattenToArrayOffset: function ( array, offset ) {

		console.warn( 'THREE.Matrix3: .flattenToArrayOffset() has been deprecated. Use .toArray() instead.' );
		return this.toArray( array, offset );

	},
	multiplyVector3: function ( vector ) {

		console.warn( 'THREE.Matrix3: .multiplyVector3() has been removed. Use vector.applyMatrix3( matrix ) instead.' );
		return vector.applyMatrix3( this );

	},
	multiplyVector3Array: function ( /* a */ ) {

		console.error( 'THREE.Matrix3: .multiplyVector3Array() has been removed.' );

	},
	applyToBufferAttribute: function ( attribute ) {

		console.warn( 'THREE.Matrix3: .applyToBufferAttribute() has been removed. Use attribute.applyMatrix3( matrix ) instead.' );
		return attribute.applyMatrix3( this );

	},
	applyToVector3Array: function ( /* array, offset, length */ ) {

		console.error( 'THREE.Matrix3: .applyToVector3Array() has been removed.' );

	},
	getInverse: function ( matrix ) {

		console.warn( 'THREE.Matrix3: .getInverse() has been removed. Use matrixInv.copy( matrix ).invert(); instead.' );
		return this.copy( matrix ).invert();

	}

} );

Object.assign( Matrix4.prototype, {

	extractPosition: function ( m ) {

		console.warn( 'THREE.Matrix4: .extractPosition() has been renamed to .copyPosition().' );
		return this.copyPosition( m );

	},
	flattenToArrayOffset: function ( array, offset ) {

		console.warn( 'THREE.Matrix4: .flattenToArrayOffset() has been deprecated. Use .toArray() instead.' );
		return this.toArray( array, offset );

	},
	getPosition: function () {

		console.warn( 'THREE.Matrix4: .getPosition() has been removed. Use Vector3.setFromMatrixPosition( matrix ) instead.' );
		return new Vector3().setFromMatrixColumn( this, 3 );

	},
	setRotationFromQuaternion: function ( q ) {

		console.warn( 'THREE.Matrix4: .setRotationFromQuaternion() has been renamed to .makeRotationFromQuaternion().' );
		return this.makeRotationFromQuaternion( q );

	},
	multiplyToArray: function () {

		console.warn( 'THREE.Matrix4: .multiplyToArray() has been removed.' );

	},
	multiplyVector3: function ( vector ) {

		console.warn( 'THREE.Matrix4: .multiplyVector3() has been removed. Use vector.applyMatrix4( matrix ) instead.' );
		return vector.applyMatrix4( this );

	},
	multiplyVector4: function ( vector ) {

		console.warn( 'THREE.Matrix4: .multiplyVector4() has been removed. Use vector.applyMatrix4( matrix ) instead.' );
		return vector.applyMatrix4( this );

	},
	multiplyVector3Array: function ( /* a */ ) {

		console.error( 'THREE.Matrix4: .multiplyVector3Array() has been removed.' );

	},
	rotateAxis: function ( v ) {

		console.warn( 'THREE.Matrix4: .rotateAxis() has been removed. Use Vector3.transformDirection( matrix ) instead.' );
		v.transformDirection( this );

	},
	crossVector: function ( vector ) {

		console.warn( 'THREE.Matrix4: .crossVector() has been removed. Use vector.applyMatrix4( matrix ) instead.' );
		return vector.applyMatrix4( this );

	},
	translate: function () {

		console.error( 'THREE.Matrix4: .translate() has been removed.' );

	},
	rotateX: function () {

		console.error( 'THREE.Matrix4: .rotateX() has been removed.' );

	},
	rotateY: function () {

		console.error( 'THREE.Matrix4: .rotateY() has been removed.' );

	},
	rotateZ: function () {

		console.error( 'THREE.Matrix4: .rotateZ() has been removed.' );

	},
	rotateByAxis: function () {

		console.error( 'THREE.Matrix4: .rotateByAxis() has been removed.' );

	},
	applyToBufferAttribute: function ( attribute ) {

		console.warn( 'THREE.Matrix4: .applyToBufferAttribute() has been removed. Use attribute.applyMatrix4( matrix ) instead.' );
		return attribute.applyMatrix4( this );

	},
	applyToVector3Array: function ( /* array, offset, length */ ) {

		console.error( 'THREE.Matrix4: .applyToVector3Array() has been removed.' );

	},
	makeFrustum: function ( left, right, bottom, top, near, far ) {

		console.warn( 'THREE.Matrix4: .makeFrustum() has been removed. Use .makePerspective( left, right, top, bottom, near, far ) instead.' );
		return this.makePerspective( left, right, top, bottom, near, far );

	},
	getInverse: function ( matrix ) {

		console.warn( 'THREE.Matrix4: .getInverse() has been removed. Use matrixInv.copy( matrix ).invert(); instead.' );
		return this.copy( matrix ).invert();

	}

} );

Plane.prototype.isIntersectionLine = function ( line ) {

	console.warn( 'THREE.Plane: .isIntersectionLine() has been renamed to .intersectsLine().' );
	return this.intersectsLine( line );

};

Object.assign( Quaternion.prototype, {

	multiplyVector3: function ( vector ) {

		console.warn( 'THREE.Quaternion: .multiplyVector3() has been removed. Use is now vector.applyQuaternion( quaternion ) instead.' );
		return vector.applyQuaternion( this );

	},
	inverse: function ( ) {

		console.warn( 'THREE.Quaternion: .inverse() has been renamed to invert().' );
		return this.invert();

	}

} );

Object.assign( Ray.prototype, {

	isIntersectionBox: function ( box ) {

		console.warn( 'THREE.Ray: .isIntersectionBox() has been renamed to .intersectsBox().' );
		return this.intersectsBox( box );

	},
	isIntersectionPlane: function ( plane ) {

		console.warn( 'THREE.Ray: .isIntersectionPlane() has been renamed to .intersectsPlane().' );
		return this.intersectsPlane( plane );

	},
	isIntersectionSphere: function ( sphere ) {

		console.warn( 'THREE.Ray: .isIntersectionSphere() has been renamed to .intersectsSphere().' );
		return this.intersectsSphere( sphere );

	}

} );

Object.assign( Triangle.prototype, {

	area: function () {

		console.warn( 'THREE.Triangle: .area() has been renamed to .getArea().' );
		return this.getArea();

	},
	barycoordFromPoint: function ( point, target ) {

		console.warn( 'THREE.Triangle: .barycoordFromPoint() has been renamed to .getBarycoord().' );
		return this.getBarycoord( point, target );

	},
	midpoint: function ( target ) {

		console.warn( 'THREE.Triangle: .midpoint() has been renamed to .getMidpoint().' );
		return this.getMidpoint( target );

	},
	normal: function ( target ) {

		console.warn( 'THREE.Triangle: .normal() has been renamed to .getNormal().' );
		return this.getNormal( target );

	},
	plane: function ( target ) {

		console.warn( 'THREE.Triangle: .plane() has been renamed to .getPlane().' );
		return this.getPlane( target );

	}

} );

Object.assign( Triangle, {

	barycoordFromPoint: function ( point, a, b, c, target ) {

		console.warn( 'THREE.Triangle: .barycoordFromPoint() has been renamed to .getBarycoord().' );
		return Triangle.getBarycoord( point, a, b, c, target );

	},
	normal: function ( a, b, c, target ) {

		console.warn( 'THREE.Triangle: .normal() has been renamed to .getNormal().' );
		return Triangle.getNormal( a, b, c, target );

	}

} );

Object.assign( Shape.prototype, {

	extractAllPoints: function ( divisions ) {

		console.warn( 'THREE.Shape: .extractAllPoints() has been removed. Use .extractPoints() instead.' );
		return this.extractPoints( divisions );

	},
	extrude: function ( options ) {

		console.warn( 'THREE.Shape: .extrude() has been removed. Use ExtrudeGeometry() instead.' );
		return new ExtrudeGeometry( this, options );

	},
	makeGeometry: function ( options ) {

		console.warn( 'THREE.Shape: .makeGeometry() has been removed. Use ShapeGeometry() instead.' );
		return new ShapeGeometry( this, options );

	}

} );

Object.assign( Vector2.prototype, {

	fromAttribute: function ( attribute, index, offset ) {

		console.warn( 'THREE.Vector2: .fromAttribute() has been renamed to .fromBufferAttribute().' );
		return this.fromBufferAttribute( attribute, index, offset );

	},
	distanceToManhattan: function ( v ) {

		console.warn( 'THREE.Vector2: .distanceToManhattan() has been renamed to .manhattanDistanceTo().' );
		return this.manhattanDistanceTo( v );

	},
	lengthManhattan: function () {

		console.warn( 'THREE.Vector2: .lengthManhattan() has been renamed to .manhattanLength().' );
		return this.manhattanLength();

	}

} );

Object.assign( Vector3.prototype, {

	setEulerFromRotationMatrix: function () {

		console.error( 'THREE.Vector3: .setEulerFromRotationMatrix() has been removed. Use Euler.setFromRotationMatrix() instead.' );

	},
	setEulerFromQuaternion: function () {

		console.error( 'THREE.Vector3: .setEulerFromQuaternion() has been removed. Use Euler.setFromQuaternion() instead.' );

	},
	getPositionFromMatrix: function ( m ) {

		console.warn( 'THREE.Vector3: .getPositionFromMatrix() has been renamed to .setFromMatrixPosition().' );
		return this.setFromMatrixPosition( m );

	},
	getScaleFromMatrix: function ( m ) {

		console.warn( 'THREE.Vector3: .getScaleFromMatrix() has been renamed to .setFromMatrixScale().' );
		return this.setFromMatrixScale( m );

	},
	getColumnFromMatrix: function ( index, matrix ) {

		console.warn( 'THREE.Vector3: .getColumnFromMatrix() has been renamed to .setFromMatrixColumn().' );
		return this.setFromMatrixColumn( matrix, index );

	},
	applyProjection: function ( m ) {

		console.warn( 'THREE.Vector3: .applyProjection() has been removed. Use .applyMatrix4( m ) instead.' );
		return this.applyMatrix4( m );

	},
	fromAttribute: function ( attribute, index, offset ) {

		console.warn( 'THREE.Vector3: .fromAttribute() has been renamed to .fromBufferAttribute().' );
		return this.fromBufferAttribute( attribute, index, offset );

	},
	distanceToManhattan: function ( v ) {

		console.warn( 'THREE.Vector3: .distanceToManhattan() has been renamed to .manhattanDistanceTo().' );
		return this.manhattanDistanceTo( v );

	},
	lengthManhattan: function () {

		console.warn( 'THREE.Vector3: .lengthManhattan() has been renamed to .manhattanLength().' );
		return this.manhattanLength();

	}

} );

Object.assign( Vector4.prototype, {

	fromAttribute: function ( attribute, index, offset ) {

		console.warn( 'THREE.Vector4: .fromAttribute() has been renamed to .fromBufferAttribute().' );
		return this.fromBufferAttribute( attribute, index, offset );

	},
	lengthManhattan: function () {

		console.warn( 'THREE.Vector4: .lengthManhattan() has been renamed to .manhattanLength().' );
		return this.manhattanLength();

	}

} );

//

<<<<<<< HEAD
export function BoxGeometry( width, height, depth, widthSegments, heightSegments, depthSegments ) {

	console.warn( 'THREE.BoxGeometry has been removed. Use THREE.BoxBufferGeometry instead.' );
	return new BoxBufferGeometry( width, height, depth, widthSegments, heightSegments, depthSegments );

}

export function CircleGeometry( radius, segments, thetaStart, thetaLength ) {

	console.warn( 'THREE.CircleGeometry has been removed. Use THREE.CircleBufferGeometry instead.' );
	return new CircleBufferGeometry( radius, segments, thetaStart, thetaLength );

}

export function ConeGeometry( radius, height, radialSegments, heightSegments, openEnded, thetaStart, thetaLength ) {

	console.warn( 'THREE.CircleGeometry has been removed. Use THREE.ConeBufferGeometry instead.' );
	return new ConeBufferGeometry( radius, height, radialSegments, heightSegments, openEnded, thetaStart, thetaLength );

}

export function CylinderGeometry( radiusTop, radiusBottom, height, radialSegments, heightSegments, openEnded, thetaStart, thetaLength ) {

	console.warn( 'THREE.CylinderGeometry has been removed. Use THREE.CylinderBufferGeometry instead.' );
	return new CylinderBufferGeometry( radiusTop, radiusBottom, height, radialSegments, heightSegments, openEnded, thetaStart, thetaLength );

}

export function DodecahedronGeometry( radius, detail ) {

	console.warn( 'THREE.DodecahedronGeometry has been removed. Use THREE.DodecahedronBufferGeometry instead.' );
	return new DodecahedronBufferGeometry( radius, detail );

}

export function ExtrudeGeometry( shapes, options ) {

	console.warn( 'THREE.ExtrudeGeometry has been removed. Use THREE.ExtrudeBufferGeometry instead.' );
	return new ExtrudeBufferGeometry( shapes, options );

}

export function IcosahedronGeometry( radius, detail ) {

	console.warn( 'THREE.IcosahedronGeometry has been removed. Use THREE.IcosahedronBufferGeometry instead.' );
	return new IcosahedronBufferGeometry( radius, detail );

}

export function LatheGeometry( points, segments, phiStart, phiLength ) {

	console.warn( 'THREE.LatheGeometry has been removed. Use THREE.LatheBufferGeometry instead.' );
	return new LatheBufferGeometry( points, segments, phiStart, phiLength );

}

export function OctahedronGeometry( radius, detail ) {

	console.warn( 'THREE.OctahedronGeometry has been removed. Use THREE.OctahedronBufferGeometry instead.' );
	return new OctahedronBufferGeometry( radius, detail );

}

export function ParametricGeometry( func, slices, stacks ) {

	console.warn( 'THREE.ParametricGeometry has been removed. Use THREE.ParametricBufferGeometry instead.' );
	return new ParametricBufferGeometry( func, slices, stacks );

}

export function PlaneGeometry( width, height, widthSegments, heightSegments ) {

	console.warn( 'THREE.PlaneGeometry has been removed. Use THREE.PlaneBufferGeometry instead.' );
	return new PlaneBufferGeometry( width, height, widthSegments, heightSegments );

}

export function PolyhedronGeometry( vertices, indices, radius, detail ) {

	console.warn( 'THREE.PolyhedronGeometry has been removed. Use THREE.PolyhedronBufferGeometry instead.' );
	return new PolyhedronBufferGeometry( vertices, indices, radius, detail );

}

export function RingGeometry( innerRadius, outerRadius, thetaSegments, phiSegments, thetaStart, thetaLength ) {

	console.warn( 'THREE.RingGeometry has been removed. Use THREE.RingBufferGeometry instead.' );
	return new RingBufferGeometry( innerRadius, outerRadius, thetaSegments, phiSegments, thetaStart, thetaLength );

}

export function ShapeGeometry( shapes, curveSegments ) {

	console.warn( 'THREE.ShapeGeometry has been removed. Use THREE.ShapeBufferGeometry instead.' );
	return new ShapeBufferGeometry( shapes, curveSegments );

}

export function SphereGeometry( radius, widthSegments, heightSegments, phiStart, phiLength, thetaStart, thetaLength ) {

	console.warn( 'THREE.SphereGeometry has been removed. Use THREE.SphereBufferGeometry instead.' );
	return new SphereBufferGeometry( radius, widthSegments, heightSegments, phiStart, phiLength, thetaStart, thetaLength );

}

export function TetrahedronGeometry( radius, detail ) {

	console.warn( 'THREE.TetrahedronGeometry has been removed. Use THREE.TetrahedronBufferGeometry instead.' );
	return new TetrahedronBufferGeometry( radius, detail );

}

export function TextGeometry( text, parameters ) {

	console.warn( 'THREE.TextGeometry has been removed. Use THREE.TextBufferGeometry instead.' );
	return new TextBufferGeometry( text, parameters );

}

export function TorusGeometry( radius, tube, radialSegments, tubularSegments, arc ) {

	console.warn( 'THREE.TorusGeometry has been removed. Use THREE.TorusBufferGeometry instead.' );
	return new TorusBufferGeometry( radius, tube, radialSegments, tubularSegments, arc );

}

export function TorusKnotGeometry( radius, tube, tubularSegments, radialSegments, p, q, heightScale ) {

	console.warn( 'THREE.TorusKnotGeometry has been removed. Use THREE.TorusKnotBufferGeometry instead.' );
	return new TorusKnotBufferGeometry( radius, tube, tubularSegments, radialSegments, p, q, heightScale );

}

export function TubeGeometry( path, tubularSegments, radius, radialSegments, closed, taper ) {

	console.warn( 'THREE.TubeGeometry has been removed. Use THREE.TubeBufferGeometry instead.' );
	return new TubeBufferGeometry( path, tubularSegments, radius, radialSegments, closed, taper );

}
=======
Object.assign( Geometry.prototype, {

	computeTangents: function () {

		console.error( 'THREE.Geometry: .computeTangents() has been removed.' );

	},
	computeLineDistances: function () {

		console.error( 'THREE.Geometry: .computeLineDistances() has been removed. Use THREE.Line.computeLineDistances() instead.' );

	},
	applyMatrix: function ( matrix ) {

		console.warn( 'THREE.Geometry: .applyMatrix() has been renamed to .applyMatrix4().' );
		return this.applyMatrix4( matrix );

	}

} );
>>>>>>> fbeb3de7

//

Object.assign( Object3D.prototype, {

	getChildByName: function ( name ) {

		console.warn( 'THREE.Object3D: .getChildByName() has been renamed to .getObjectByName().' );
		return this.getObjectByName( name );

	},
	renderDepth: function () {

		console.warn( 'THREE.Object3D: .renderDepth has been removed. Use .renderOrder, instead.' );

	},
	translate: function ( distance, axis ) {

		console.warn( 'THREE.Object3D: .translate() has been removed. Use .translateOnAxis( axis, distance ) instead.' );
		return this.translateOnAxis( axis, distance );

	},
	getWorldRotation: function () {

		console.error( 'THREE.Object3D: .getWorldRotation() has been removed. Use THREE.Object3D.getWorldQuaternion( target ) instead.' );

	},
	applyMatrix: function ( matrix ) {

		console.warn( 'THREE.Object3D: .applyMatrix() has been renamed to .applyMatrix4().' );
		return this.applyMatrix4( matrix );

	}

} );

Object.defineProperties( Object3D.prototype, {

	eulerOrder: {
		get: function () {

			console.warn( 'THREE.Object3D: .eulerOrder is now .rotation.order.' );
			return this.rotation.order;

		},
		set: function ( value ) {

			console.warn( 'THREE.Object3D: .eulerOrder is now .rotation.order.' );
			this.rotation.order = value;

		}
	},
	useQuaternion: {
		get: function () {

			console.warn( 'THREE.Object3D: .useQuaternion has been removed. The library now uses quaternions by default.' );

		},
		set: function () {

			console.warn( 'THREE.Object3D: .useQuaternion has been removed. The library now uses quaternions by default.' );

		}
	}

} );

Object.assign( Mesh.prototype, {

	setDrawMode: function () {

		console.error( 'THREE.Mesh: .setDrawMode() has been removed. The renderer now always assumes THREE.TrianglesDrawMode. Transform your geometry via BufferGeometryUtils.toTrianglesDrawMode() if necessary.' );

	},

} );

Object.defineProperties( Mesh.prototype, {

	drawMode: {
		get: function () {

			console.error( 'THREE.Mesh: .drawMode has been removed. The renderer now always assumes THREE.TrianglesDrawMode.' );
			return TrianglesDrawMode;

		},
		set: function () {

			console.error( 'THREE.Mesh: .drawMode has been removed. The renderer now always assumes THREE.TrianglesDrawMode. Transform your geometry via BufferGeometryUtils.toTrianglesDrawMode() if necessary.' );

		}
	}

} );

Object.defineProperties( LOD.prototype, {

	objects: {
		get: function () {

			console.warn( 'THREE.LOD: .objects has been renamed to .levels.' );
			return this.levels;

		}
	}

} );

Object.defineProperty( Skeleton.prototype, 'useVertexTexture', {

	get: function () {

		console.warn( 'THREE.Skeleton: useVertexTexture has been removed.' );

	},
	set: function () {

		console.warn( 'THREE.Skeleton: useVertexTexture has been removed.' );

	}

} );

SkinnedMesh.prototype.initBones = function () {

	console.error( 'THREE.SkinnedMesh: initBones() has been removed.' );

};

Object.defineProperty( Curve.prototype, '__arcLengthDivisions', {

	get: function () {

		console.warn( 'THREE.Curve: .__arcLengthDivisions is now .arcLengthDivisions.' );
		return this.arcLengthDivisions;

	},
	set: function ( value ) {

		console.warn( 'THREE.Curve: .__arcLengthDivisions is now .arcLengthDivisions.' );
		this.arcLengthDivisions = value;

	}

} );

//

PerspectiveCamera.prototype.setLens = function ( focalLength, filmGauge ) {

	console.warn( 'THREE.PerspectiveCamera.setLens is deprecated. ' +
			'Use .setFocalLength and .filmGauge for a photographic setup.' );

	if ( filmGauge !== undefined ) this.filmGauge = filmGauge;
	this.setFocalLength( focalLength );

};

//

Object.defineProperties( Light.prototype, {
	onlyShadow: {
		set: function () {

			console.warn( 'THREE.Light: .onlyShadow has been removed.' );

		}
	},
	shadowCameraFov: {
		set: function ( value ) {

			console.warn( 'THREE.Light: .shadowCameraFov is now .shadow.camera.fov.' );
			this.shadow.camera.fov = value;

		}
	},
	shadowCameraLeft: {
		set: function ( value ) {

			console.warn( 'THREE.Light: .shadowCameraLeft is now .shadow.camera.left.' );
			this.shadow.camera.left = value;

		}
	},
	shadowCameraRight: {
		set: function ( value ) {

			console.warn( 'THREE.Light: .shadowCameraRight is now .shadow.camera.right.' );
			this.shadow.camera.right = value;

		}
	},
	shadowCameraTop: {
		set: function ( value ) {

			console.warn( 'THREE.Light: .shadowCameraTop is now .shadow.camera.top.' );
			this.shadow.camera.top = value;

		}
	},
	shadowCameraBottom: {
		set: function ( value ) {

			console.warn( 'THREE.Light: .shadowCameraBottom is now .shadow.camera.bottom.' );
			this.shadow.camera.bottom = value;

		}
	},
	shadowCameraNear: {
		set: function ( value ) {

			console.warn( 'THREE.Light: .shadowCameraNear is now .shadow.camera.near.' );
			this.shadow.camera.near = value;

		}
	},
	shadowCameraFar: {
		set: function ( value ) {

			console.warn( 'THREE.Light: .shadowCameraFar is now .shadow.camera.far.' );
			this.shadow.camera.far = value;

		}
	},
	shadowCameraVisible: {
		set: function () {

			console.warn( 'THREE.Light: .shadowCameraVisible has been removed. Use new THREE.CameraHelper( light.shadow.camera ) instead.' );

		}
	},
	shadowBias: {
		set: function ( value ) {

			console.warn( 'THREE.Light: .shadowBias is now .shadow.bias.' );
			this.shadow.bias = value;

		}
	},
	shadowDarkness: {
		set: function () {

			console.warn( 'THREE.Light: .shadowDarkness has been removed.' );

		}
	},
	shadowMapWidth: {
		set: function ( value ) {

			console.warn( 'THREE.Light: .shadowMapWidth is now .shadow.mapSize.width.' );
			this.shadow.mapSize.width = value;

		}
	},
	shadowMapHeight: {
		set: function ( value ) {

			console.warn( 'THREE.Light: .shadowMapHeight is now .shadow.mapSize.height.' );
			this.shadow.mapSize.height = value;

		}
	}
} );

//

Object.defineProperties( BufferAttribute.prototype, {

	length: {
		get: function () {

			console.warn( 'THREE.BufferAttribute: .length has been deprecated. Use .count instead.' );
			return this.array.length;

		}
	},
	dynamic: {
		get: function () {

			console.warn( 'THREE.BufferAttribute: .dynamic has been deprecated. Use .usage instead.' );
			return this.usage === DynamicDrawUsage;

		},
		set: function ( /* value */ ) {

			console.warn( 'THREE.BufferAttribute: .dynamic has been deprecated. Use .usage instead.' );
			this.setUsage( DynamicDrawUsage );

		}
	}

} );

Object.assign( BufferAttribute.prototype, {
	setDynamic: function ( value ) {

		console.warn( 'THREE.BufferAttribute: .setDynamic() has been deprecated. Use .setUsage() instead.' );
		this.setUsage( value === true ? DynamicDrawUsage : StaticDrawUsage );
		return this;

	},
	copyIndicesArray: function ( /* indices */ ) {

		console.error( 'THREE.BufferAttribute: .copyIndicesArray() has been removed.' );

	},
	setArray: function ( /* array */ ) {

		console.error( 'THREE.BufferAttribute: .setArray has been removed. Use BufferGeometry .setAttribute to replace/resize attribute buffers' );

	}
} );

Object.assign( BufferGeometry.prototype, {

	addIndex: function ( index ) {

		console.warn( 'THREE.BufferGeometry: .addIndex() has been renamed to .setIndex().' );
		this.setIndex( index );

	},
	addAttribute: function ( name, attribute ) {

		console.warn( 'THREE.BufferGeometry: .addAttribute() has been renamed to .setAttribute().' );

		if ( ! ( attribute && attribute.isBufferAttribute ) && ! ( attribute && attribute.isInterleavedBufferAttribute ) ) {

			console.warn( 'THREE.BufferGeometry: .addAttribute() now expects ( name, attribute ).' );

			return this.setAttribute( name, new BufferAttribute( arguments[ 1 ], arguments[ 2 ] ) );

		}

		if ( name === 'index' ) {

			console.warn( 'THREE.BufferGeometry.addAttribute: Use .setIndex() for index attribute.' );
			this.setIndex( attribute );

			return this;

		}

		return this.setAttribute( name, attribute );

	},
	addDrawCall: function ( start, count, indexOffset ) {

		if ( indexOffset !== undefined ) {

			console.warn( 'THREE.BufferGeometry: .addDrawCall() no longer supports indexOffset.' );

		}

		console.warn( 'THREE.BufferGeometry: .addDrawCall() is now .addGroup().' );
		this.addGroup( start, count );

	},
	clearDrawCalls: function () {

		console.warn( 'THREE.BufferGeometry: .clearDrawCalls() is now .clearGroups().' );
		this.clearGroups();

	},
	computeTangents: function () {

		console.warn( 'THREE.BufferGeometry: .computeTangents() has been removed.' );

	},
	computeOffsets: function () {

		console.warn( 'THREE.BufferGeometry: .computeOffsets() has been removed.' );

	},
	removeAttribute: function ( name ) {

		console.warn( 'THREE.BufferGeometry: .removeAttribute() has been renamed to .deleteAttribute().' );

		return this.deleteAttribute( name );

	},
	applyMatrix: function ( matrix ) {

		console.warn( 'THREE.BufferGeometry: .applyMatrix() has been renamed to .applyMatrix4().' );
		return this.applyMatrix4( matrix );

	}

} );

Object.defineProperties( BufferGeometry.prototype, {

	drawcalls: {
		get: function () {

			console.error( 'THREE.BufferGeometry: .drawcalls has been renamed to .groups.' );
			return this.groups;

		}
	},
	offsets: {
		get: function () {

			console.warn( 'THREE.BufferGeometry: .offsets has been renamed to .groups.' );
			return this.groups;

		}
	}

} );

Object.defineProperties( InstancedBufferGeometry.prototype, {

	maxInstancedCount: {
		get: function () {

			console.warn( 'THREE.InstancedBufferGeometry: .maxInstancedCount has been renamed to .instanceCount.' );
			return this.instanceCount;

		},
		set: function ( value ) {

			console.warn( 'THREE.InstancedBufferGeometry: .maxInstancedCount has been renamed to .instanceCount.' );
			this.instanceCount = value;

		}
	}

} );

Object.defineProperties( Raycaster.prototype, {

	linePrecision: {
		get: function () {

			console.warn( 'THREE.Raycaster: .linePrecision has been deprecated. Use .params.Line.threshold instead.' );
			return this.params.Line.threshold;

		},
		set: function ( value ) {

			console.warn( 'THREE.Raycaster: .linePrecision has been deprecated. Use .params.Line.threshold instead.' );
			this.params.Line.threshold = value;

		}
	}

} );

Object.defineProperties( InterleavedBuffer.prototype, {

	dynamic: {
		get: function () {

			console.warn( 'THREE.InterleavedBuffer: .length has been deprecated. Use .usage instead.' );
			return this.usage === DynamicDrawUsage;

		},
		set: function ( value ) {

			console.warn( 'THREE.InterleavedBuffer: .length has been deprecated. Use .usage instead.' );
			this.setUsage( value );

		}
	}

} );

Object.assign( InterleavedBuffer.prototype, {
	setDynamic: function ( value ) {

		console.warn( 'THREE.InterleavedBuffer: .setDynamic() has been deprecated. Use .setUsage() instead.' );
		this.setUsage( value === true ? DynamicDrawUsage : StaticDrawUsage );
		return this;

	},
	setArray: function ( /* array */ ) {

		console.error( 'THREE.InterleavedBuffer: .setArray has been removed. Use BufferGeometry .setAttribute to replace/resize attribute buffers' );

	}
} );

//

Object.assign( ExtrudeGeometry.prototype, {

	getArrays: function () {

		console.error( 'THREE.ExtrudeGeometry: .getArrays() has been removed.' );

	},

	addShapeList: function () {

		console.error( 'THREE.ExtrudeGeometry: .addShapeList() has been removed.' );

	},

	addShape: function () {

		console.error( 'THREE.ExtrudeGeometry: .addShape() has been removed.' );

	}

} );

//

Object.assign( Scene.prototype, {

	dispose: function () {

		console.error( 'THREE.Scene: .dispose() has been removed.' );

	}

} );

//

Object.defineProperties( Uniform.prototype, {

	dynamic: {
		set: function () {

			console.warn( 'THREE.Uniform: .dynamic has been removed. Use object.onBeforeRender() instead.' );

		}
	},
	onUpdate: {
		value: function () {

			console.warn( 'THREE.Uniform: .onUpdate() has been removed. Use object.onBeforeRender() instead.' );
			return this;

		}
	}

} );

//

Object.defineProperties( Material.prototype, {

	wrapAround: {
		get: function () {

			console.warn( 'THREE.Material: .wrapAround has been removed.' );

		},
		set: function () {

			console.warn( 'THREE.Material: .wrapAround has been removed.' );

		}
	},

	overdraw: {
		get: function () {

			console.warn( 'THREE.Material: .overdraw has been removed.' );

		},
		set: function () {

			console.warn( 'THREE.Material: .overdraw has been removed.' );

		}
	},

	wrapRGB: {
		get: function () {

			console.warn( 'THREE.Material: .wrapRGB has been removed.' );
			return new Color();

		}
	},

	shading: {
		get: function () {

			console.error( 'THREE.' + this.type + ': .shading has been removed. Use the boolean .flatShading instead.' );

		},
		set: function ( value ) {

			console.warn( 'THREE.' + this.type + ': .shading has been removed. Use the boolean .flatShading instead.' );
			this.flatShading = ( value === FlatShading );

		}
	},

	stencilMask: {
		get: function () {

			console.warn( 'THREE.' + this.type + ': .stencilMask has been removed. Use .stencilFuncMask instead.' );
			return this.stencilFuncMask;

		},
		set: function ( value ) {

			console.warn( 'THREE.' + this.type + ': .stencilMask has been removed. Use .stencilFuncMask instead.' );
			this.stencilFuncMask = value;

		}
	}

} );

Object.defineProperties( MeshPhongMaterial.prototype, {

	metal: {
		get: function () {

			console.warn( 'THREE.MeshPhongMaterial: .metal has been removed. Use THREE.MeshStandardMaterial instead.' );
			return false;

		},
		set: function () {

			console.warn( 'THREE.MeshPhongMaterial: .metal has been removed. Use THREE.MeshStandardMaterial instead' );

		}
	}

} );

Object.defineProperties( MeshPhysicalMaterial.prototype, {

	transparency: {
		get: function () {

			console.warn( 'THREE.MeshPhysicalMaterial: .transparency has been renamed to .transmission.' );
			return this.transmission;

		},
		set: function ( value ) {

			console.warn( 'THREE.MeshPhysicalMaterial: .transparency has been renamed to .transmission.' );
			this.transmission = value;

		}
	}

} );

Object.defineProperties( ShaderMaterial.prototype, {

	derivatives: {
		get: function () {

			console.warn( 'THREE.ShaderMaterial: .derivatives has been moved to .extensions.derivatives.' );
			return this.extensions.derivatives;

		},
		set: function ( value ) {

			console.warn( 'THREE. ShaderMaterial: .derivatives has been moved to .extensions.derivatives.' );
			this.extensions.derivatives = value;

		}
	}

} );

//

Object.assign( WebGLRenderer.prototype, {

	clearTarget: function ( renderTarget, color, depth, stencil ) {

		console.warn( 'THREE.WebGLRenderer: .clearTarget() has been deprecated. Use .setRenderTarget() and .clear() instead.' );
		this.setRenderTarget( renderTarget );
		this.clear( color, depth, stencil );

	},
	animate: function ( callback ) {

		console.warn( 'THREE.WebGLRenderer: .animate() is now .setAnimationLoop().' );
		this.setAnimationLoop( callback );

	},
	getCurrentRenderTarget: function () {

		console.warn( 'THREE.WebGLRenderer: .getCurrentRenderTarget() is now .getRenderTarget().' );
		return this.getRenderTarget();

	},
	getMaxAnisotropy: function () {

		console.warn( 'THREE.WebGLRenderer: .getMaxAnisotropy() is now .capabilities.getMaxAnisotropy().' );
		return this.capabilities.getMaxAnisotropy();

	},
	getPrecision: function () {

		console.warn( 'THREE.WebGLRenderer: .getPrecision() is now .capabilities.precision.' );
		return this.capabilities.precision;

	},
	resetGLState: function () {

		console.warn( 'THREE.WebGLRenderer: .resetGLState() is now .state.reset().' );
		return this.state.reset();

	},
	supportsFloatTextures: function () {

		console.warn( 'THREE.WebGLRenderer: .supportsFloatTextures() is now .extensions.get( \'OES_texture_float\' ).' );
		return this.extensions.get( 'OES_texture_float' );

	},
	supportsHalfFloatTextures: function () {

		console.warn( 'THREE.WebGLRenderer: .supportsHalfFloatTextures() is now .extensions.get( \'OES_texture_half_float\' ).' );
		return this.extensions.get( 'OES_texture_half_float' );

	},
	supportsStandardDerivatives: function () {

		console.warn( 'THREE.WebGLRenderer: .supportsStandardDerivatives() is now .extensions.get( \'OES_standard_derivatives\' ).' );
		return this.extensions.get( 'OES_standard_derivatives' );

	},
	supportsCompressedTextureS3TC: function () {

		console.warn( 'THREE.WebGLRenderer: .supportsCompressedTextureS3TC() is now .extensions.get( \'WEBGL_compressed_texture_s3tc\' ).' );
		return this.extensions.get( 'WEBGL_compressed_texture_s3tc' );

	},
	supportsCompressedTexturePVRTC: function () {

		console.warn( 'THREE.WebGLRenderer: .supportsCompressedTexturePVRTC() is now .extensions.get( \'WEBGL_compressed_texture_pvrtc\' ).' );
		return this.extensions.get( 'WEBGL_compressed_texture_pvrtc' );

	},
	supportsBlendMinMax: function () {

		console.warn( 'THREE.WebGLRenderer: .supportsBlendMinMax() is now .extensions.get( \'EXT_blend_minmax\' ).' );
		return this.extensions.get( 'EXT_blend_minmax' );

	},
	supportsVertexTextures: function () {

		console.warn( 'THREE.WebGLRenderer: .supportsVertexTextures() is now .capabilities.vertexTextures.' );
		return this.capabilities.vertexTextures;

	},
	supportsInstancedArrays: function () {

		console.warn( 'THREE.WebGLRenderer: .supportsInstancedArrays() is now .extensions.get( \'ANGLE_instanced_arrays\' ).' );
		return this.extensions.get( 'ANGLE_instanced_arrays' );

	},
	enableScissorTest: function ( boolean ) {

		console.warn( 'THREE.WebGLRenderer: .enableScissorTest() is now .setScissorTest().' );
		this.setScissorTest( boolean );

	},
	initMaterial: function () {

		console.warn( 'THREE.WebGLRenderer: .initMaterial() has been removed.' );

	},
	addPrePlugin: function () {

		console.warn( 'THREE.WebGLRenderer: .addPrePlugin() has been removed.' );

	},
	addPostPlugin: function () {

		console.warn( 'THREE.WebGLRenderer: .addPostPlugin() has been removed.' );

	},
	updateShadowMap: function () {

		console.warn( 'THREE.WebGLRenderer: .updateShadowMap() has been removed.' );

	},
	setFaceCulling: function () {

		console.warn( 'THREE.WebGLRenderer: .setFaceCulling() has been removed.' );

	},
	allocTextureUnit: function () {

		console.warn( 'THREE.WebGLRenderer: .allocTextureUnit() has been removed.' );

	},
	setTexture: function () {

		console.warn( 'THREE.WebGLRenderer: .setTexture() has been removed.' );

	},
	setTexture2D: function () {

		console.warn( 'THREE.WebGLRenderer: .setTexture2D() has been removed.' );

	},
	setTextureCube: function () {

		console.warn( 'THREE.WebGLRenderer: .setTextureCube() has been removed.' );

	},
	getActiveMipMapLevel: function () {

		console.warn( 'THREE.WebGLRenderer: .getActiveMipMapLevel() is now .getActiveMipmapLevel().' );
		return this.getActiveMipmapLevel();

	}

} );

Object.defineProperties( WebGLRenderer.prototype, {

	shadowMapEnabled: {
		get: function () {

			return this.shadowMap.enabled;

		},
		set: function ( value ) {

			console.warn( 'THREE.WebGLRenderer: .shadowMapEnabled is now .shadowMap.enabled.' );
			this.shadowMap.enabled = value;

		}
	},
	shadowMapType: {
		get: function () {

			return this.shadowMap.type;

		},
		set: function ( value ) {

			console.warn( 'THREE.WebGLRenderer: .shadowMapType is now .shadowMap.type.' );
			this.shadowMap.type = value;

		}
	},
	shadowMapCullFace: {
		get: function () {

			console.warn( 'THREE.WebGLRenderer: .shadowMapCullFace has been removed. Set Material.shadowSide instead.' );
			return undefined;

		},
		set: function ( /* value */ ) {

			console.warn( 'THREE.WebGLRenderer: .shadowMapCullFace has been removed. Set Material.shadowSide instead.' );

		}
	},
	context: {
		get: function () {

			console.warn( 'THREE.WebGLRenderer: .context has been removed. Use .getContext() instead.' );
			return this.getContext();

		}
	},
	vr: {
		get: function () {

			console.warn( 'THREE.WebGLRenderer: .vr has been renamed to .xr' );
			return this.xr;

		}
	},
	gammaInput: {
		get: function () {

			console.warn( 'THREE.WebGLRenderer: .gammaInput has been removed. Set the encoding for textures via Texture.encoding instead.' );
			return false;

		},
		set: function () {

			console.warn( 'THREE.WebGLRenderer: .gammaInput has been removed. Set the encoding for textures via Texture.encoding instead.' );

		}
	},
	gammaOutput: {
		get: function () {

			console.warn( 'THREE.WebGLRenderer: .gammaOutput has been removed. Set WebGLRenderer.outputEncoding instead.' );
			return false;

		},
		set: function ( value ) {

			console.warn( 'THREE.WebGLRenderer: .gammaOutput has been removed. Set WebGLRenderer.outputEncoding instead.' );
			this.outputEncoding = ( value === true ) ? sRGBEncoding : LinearEncoding;

		}
	},
	toneMappingWhitePoint: {
		get: function () {

			console.warn( 'THREE.WebGLRenderer: .toneMappingWhitePoint has been removed.' );
			return 1.0;

		},
		set: function () {

			console.warn( 'THREE.WebGLRenderer: .toneMappingWhitePoint has been removed.' );

		}
	},

} );

Object.defineProperties( WebGLShadowMap.prototype, {

	cullFace: {
		get: function () {

			console.warn( 'THREE.WebGLRenderer: .shadowMap.cullFace has been removed. Set Material.shadowSide instead.' );
			return undefined;

		},
		set: function ( /* cullFace */ ) {

			console.warn( 'THREE.WebGLRenderer: .shadowMap.cullFace has been removed. Set Material.shadowSide instead.' );

		}
	},
	renderReverseSided: {
		get: function () {

			console.warn( 'THREE.WebGLRenderer: .shadowMap.renderReverseSided has been removed. Set Material.shadowSide instead.' );
			return undefined;

		},
		set: function () {

			console.warn( 'THREE.WebGLRenderer: .shadowMap.renderReverseSided has been removed. Set Material.shadowSide instead.' );

		}
	},
	renderSingleSided: {
		get: function () {

			console.warn( 'THREE.WebGLRenderer: .shadowMap.renderSingleSided has been removed. Set Material.shadowSide instead.' );
			return undefined;

		},
		set: function () {

			console.warn( 'THREE.WebGLRenderer: .shadowMap.renderSingleSided has been removed. Set Material.shadowSide instead.' );

		}
	}

} );

export function WebGLRenderTargetCube( width, height, options ) {

	console.warn( 'THREE.WebGLRenderTargetCube( width, height, options ) is now WebGLCubeRenderTarget( size, options ).' );
	return new WebGLCubeRenderTarget( width, options );

}

//

Object.defineProperties( WebGLRenderTarget.prototype, {

	wrapS: {
		get: function () {

			console.warn( 'THREE.WebGLRenderTarget: .wrapS is now .texture.wrapS.' );
			return this.texture.wrapS;

		},
		set: function ( value ) {

			console.warn( 'THREE.WebGLRenderTarget: .wrapS is now .texture.wrapS.' );
			this.texture.wrapS = value;

		}
	},
	wrapT: {
		get: function () {

			console.warn( 'THREE.WebGLRenderTarget: .wrapT is now .texture.wrapT.' );
			return this.texture.wrapT;

		},
		set: function ( value ) {

			console.warn( 'THREE.WebGLRenderTarget: .wrapT is now .texture.wrapT.' );
			this.texture.wrapT = value;

		}
	},
	magFilter: {
		get: function () {

			console.warn( 'THREE.WebGLRenderTarget: .magFilter is now .texture.magFilter.' );
			return this.texture.magFilter;

		},
		set: function ( value ) {

			console.warn( 'THREE.WebGLRenderTarget: .magFilter is now .texture.magFilter.' );
			this.texture.magFilter = value;

		}
	},
	minFilter: {
		get: function () {

			console.warn( 'THREE.WebGLRenderTarget: .minFilter is now .texture.minFilter.' );
			return this.texture.minFilter;

		},
		set: function ( value ) {

			console.warn( 'THREE.WebGLRenderTarget: .minFilter is now .texture.minFilter.' );
			this.texture.minFilter = value;

		}
	},
	anisotropy: {
		get: function () {

			console.warn( 'THREE.WebGLRenderTarget: .anisotropy is now .texture.anisotropy.' );
			return this.texture.anisotropy;

		},
		set: function ( value ) {

			console.warn( 'THREE.WebGLRenderTarget: .anisotropy is now .texture.anisotropy.' );
			this.texture.anisotropy = value;

		}
	},
	offset: {
		get: function () {

			console.warn( 'THREE.WebGLRenderTarget: .offset is now .texture.offset.' );
			return this.texture.offset;

		},
		set: function ( value ) {

			console.warn( 'THREE.WebGLRenderTarget: .offset is now .texture.offset.' );
			this.texture.offset = value;

		}
	},
	repeat: {
		get: function () {

			console.warn( 'THREE.WebGLRenderTarget: .repeat is now .texture.repeat.' );
			return this.texture.repeat;

		},
		set: function ( value ) {

			console.warn( 'THREE.WebGLRenderTarget: .repeat is now .texture.repeat.' );
			this.texture.repeat = value;

		}
	},
	format: {
		get: function () {

			console.warn( 'THREE.WebGLRenderTarget: .format is now .texture.format.' );
			return this.texture.format;

		},
		set: function ( value ) {

			console.warn( 'THREE.WebGLRenderTarget: .format is now .texture.format.' );
			this.texture.format = value;

		}
	},
	type: {
		get: function () {

			console.warn( 'THREE.WebGLRenderTarget: .type is now .texture.type.' );
			return this.texture.type;

		},
		set: function ( value ) {

			console.warn( 'THREE.WebGLRenderTarget: .type is now .texture.type.' );
			this.texture.type = value;

		}
	},
	generateMipmaps: {
		get: function () {

			console.warn( 'THREE.WebGLRenderTarget: .generateMipmaps is now .texture.generateMipmaps.' );
			return this.texture.generateMipmaps;

		},
		set: function ( value ) {

			console.warn( 'THREE.WebGLRenderTarget: .generateMipmaps is now .texture.generateMipmaps.' );
			this.texture.generateMipmaps = value;

		}
	}

} );

//

Object.defineProperties( Audio.prototype, {

	load: {
		value: function ( file ) {

			console.warn( 'THREE.Audio: .load has been deprecated. Use THREE.AudioLoader instead.' );
			const scope = this;
			const audioLoader = new AudioLoader();
			audioLoader.load( file, function ( buffer ) {

				scope.setBuffer( buffer );

			} );
			return this;

		}
	},
	startTime: {
		set: function () {

			console.warn( 'THREE.Audio: .startTime is now .play( delay ).' );

		}
	}

} );

AudioAnalyser.prototype.getData = function () {

	console.warn( 'THREE.AudioAnalyser: .getData() is now .getFrequencyData().' );
	return this.getFrequencyData();

};

//

CubeCamera.prototype.updateCubeMap = function ( renderer, scene ) {

	console.warn( 'THREE.CubeCamera: .updateCubeMap() is now .update().' );
	return this.update( renderer, scene );

};

CubeCamera.prototype.clear = function ( renderer, color, depth, stencil ) {

	console.warn( 'THREE.CubeCamera: .clear() is now .renderTarget.clear().' );
	return this.renderTarget.clear( renderer, color, depth, stencil );

};

//

export const GeometryUtils = {

	merge: function ( geometry1, geometry2, materialIndexOffset ) {

		console.warn( 'THREE.GeometryUtils: .merge() has been moved to Geometry. Use geometry.merge( geometry2, matrix, materialIndexOffset ) instead.' );
		let matrix;

		if ( geometry2.isMesh ) {

			geometry2.matrixAutoUpdate && geometry2.updateMatrix();

			matrix = geometry2.matrix;
			geometry2 = geometry2.geometry;

		}

		geometry1.merge( geometry2, matrix, materialIndexOffset );

	},

	center: function ( geometry ) {

		console.warn( 'THREE.GeometryUtils: .center() has been moved to Geometry. Use geometry.center() instead.' );
		return geometry.center();

	}

};

ImageUtils.crossOrigin = undefined;

ImageUtils.loadTexture = function ( url, mapping, onLoad, onError ) {

	console.warn( 'THREE.ImageUtils.loadTexture has been deprecated. Use THREE.TextureLoader() instead.' );

	const loader = new TextureLoader();
	loader.setCrossOrigin( this.crossOrigin );

	const texture = loader.load( url, onLoad, undefined, onError );

	if ( mapping ) texture.mapping = mapping;

	return texture;

};

ImageUtils.loadTextureCube = function ( urls, mapping, onLoad, onError ) {

	console.warn( 'THREE.ImageUtils.loadTextureCube has been deprecated. Use THREE.CubeTextureLoader() instead.' );

	const loader = new CubeTextureLoader();
	loader.setCrossOrigin( this.crossOrigin );

	const texture = loader.load( urls, onLoad, undefined, onError );

	if ( mapping ) texture.mapping = mapping;

	return texture;

};

ImageUtils.loadCompressedTexture = function () {

	console.error( 'THREE.ImageUtils.loadCompressedTexture has been removed. Use THREE.DDSLoader instead.' );

};

ImageUtils.loadCompressedTextureCube = function () {

	console.error( 'THREE.ImageUtils.loadCompressedTextureCube has been removed. Use THREE.DDSLoader instead.' );

};

//

export function CanvasRenderer() {

	console.error( 'THREE.CanvasRenderer has been removed' );

}

//

export function JSONLoader() {

	console.error( 'THREE.JSONLoader has been removed.' );

}

//

export const SceneUtils = {

	createMultiMaterialObject: function ( /* geometry, materials */ ) {

		console.error( 'THREE.SceneUtils has been moved to /examples/jsm/utils/SceneUtils.js' );

	},

	detach: function ( /* child, parent, scene */ ) {

		console.error( 'THREE.SceneUtils has been moved to /examples/jsm/utils/SceneUtils.js' );

	},

	attach: function ( /* child, scene, parent */ ) {

		console.error( 'THREE.SceneUtils has been moved to /examples/jsm/utils/SceneUtils.js' );

	}

};

//

export function LensFlare() {

	console.error( 'THREE.LensFlare has been moved to /examples/jsm/objects/Lensflare.js' );

}<|MERGE_RESOLUTION|>--- conflicted
+++ resolved
@@ -929,171 +929,6 @@
 
 //
 
-<<<<<<< HEAD
-export function BoxGeometry( width, height, depth, widthSegments, heightSegments, depthSegments ) {
-
-	console.warn( 'THREE.BoxGeometry has been removed. Use THREE.BoxBufferGeometry instead.' );
-	return new BoxBufferGeometry( width, height, depth, widthSegments, heightSegments, depthSegments );
-
-}
-
-export function CircleGeometry( radius, segments, thetaStart, thetaLength ) {
-
-	console.warn( 'THREE.CircleGeometry has been removed. Use THREE.CircleBufferGeometry instead.' );
-	return new CircleBufferGeometry( radius, segments, thetaStart, thetaLength );
-
-}
-
-export function ConeGeometry( radius, height, radialSegments, heightSegments, openEnded, thetaStart, thetaLength ) {
-
-	console.warn( 'THREE.CircleGeometry has been removed. Use THREE.ConeBufferGeometry instead.' );
-	return new ConeBufferGeometry( radius, height, radialSegments, heightSegments, openEnded, thetaStart, thetaLength );
-
-}
-
-export function CylinderGeometry( radiusTop, radiusBottom, height, radialSegments, heightSegments, openEnded, thetaStart, thetaLength ) {
-
-	console.warn( 'THREE.CylinderGeometry has been removed. Use THREE.CylinderBufferGeometry instead.' );
-	return new CylinderBufferGeometry( radiusTop, radiusBottom, height, radialSegments, heightSegments, openEnded, thetaStart, thetaLength );
-
-}
-
-export function DodecahedronGeometry( radius, detail ) {
-
-	console.warn( 'THREE.DodecahedronGeometry has been removed. Use THREE.DodecahedronBufferGeometry instead.' );
-	return new DodecahedronBufferGeometry( radius, detail );
-
-}
-
-export function ExtrudeGeometry( shapes, options ) {
-
-	console.warn( 'THREE.ExtrudeGeometry has been removed. Use THREE.ExtrudeBufferGeometry instead.' );
-	return new ExtrudeBufferGeometry( shapes, options );
-
-}
-
-export function IcosahedronGeometry( radius, detail ) {
-
-	console.warn( 'THREE.IcosahedronGeometry has been removed. Use THREE.IcosahedronBufferGeometry instead.' );
-	return new IcosahedronBufferGeometry( radius, detail );
-
-}
-
-export function LatheGeometry( points, segments, phiStart, phiLength ) {
-
-	console.warn( 'THREE.LatheGeometry has been removed. Use THREE.LatheBufferGeometry instead.' );
-	return new LatheBufferGeometry( points, segments, phiStart, phiLength );
-
-}
-
-export function OctahedronGeometry( radius, detail ) {
-
-	console.warn( 'THREE.OctahedronGeometry has been removed. Use THREE.OctahedronBufferGeometry instead.' );
-	return new OctahedronBufferGeometry( radius, detail );
-
-}
-
-export function ParametricGeometry( func, slices, stacks ) {
-
-	console.warn( 'THREE.ParametricGeometry has been removed. Use THREE.ParametricBufferGeometry instead.' );
-	return new ParametricBufferGeometry( func, slices, stacks );
-
-}
-
-export function PlaneGeometry( width, height, widthSegments, heightSegments ) {
-
-	console.warn( 'THREE.PlaneGeometry has been removed. Use THREE.PlaneBufferGeometry instead.' );
-	return new PlaneBufferGeometry( width, height, widthSegments, heightSegments );
-
-}
-
-export function PolyhedronGeometry( vertices, indices, radius, detail ) {
-
-	console.warn( 'THREE.PolyhedronGeometry has been removed. Use THREE.PolyhedronBufferGeometry instead.' );
-	return new PolyhedronBufferGeometry( vertices, indices, radius, detail );
-
-}
-
-export function RingGeometry( innerRadius, outerRadius, thetaSegments, phiSegments, thetaStart, thetaLength ) {
-
-	console.warn( 'THREE.RingGeometry has been removed. Use THREE.RingBufferGeometry instead.' );
-	return new RingBufferGeometry( innerRadius, outerRadius, thetaSegments, phiSegments, thetaStart, thetaLength );
-
-}
-
-export function ShapeGeometry( shapes, curveSegments ) {
-
-	console.warn( 'THREE.ShapeGeometry has been removed. Use THREE.ShapeBufferGeometry instead.' );
-	return new ShapeBufferGeometry( shapes, curveSegments );
-
-}
-
-export function SphereGeometry( radius, widthSegments, heightSegments, phiStart, phiLength, thetaStart, thetaLength ) {
-
-	console.warn( 'THREE.SphereGeometry has been removed. Use THREE.SphereBufferGeometry instead.' );
-	return new SphereBufferGeometry( radius, widthSegments, heightSegments, phiStart, phiLength, thetaStart, thetaLength );
-
-}
-
-export function TetrahedronGeometry( radius, detail ) {
-
-	console.warn( 'THREE.TetrahedronGeometry has been removed. Use THREE.TetrahedronBufferGeometry instead.' );
-	return new TetrahedronBufferGeometry( radius, detail );
-
-}
-
-export function TextGeometry( text, parameters ) {
-
-	console.warn( 'THREE.TextGeometry has been removed. Use THREE.TextBufferGeometry instead.' );
-	return new TextBufferGeometry( text, parameters );
-
-}
-
-export function TorusGeometry( radius, tube, radialSegments, tubularSegments, arc ) {
-
-	console.warn( 'THREE.TorusGeometry has been removed. Use THREE.TorusBufferGeometry instead.' );
-	return new TorusBufferGeometry( radius, tube, radialSegments, tubularSegments, arc );
-
-}
-
-export function TorusKnotGeometry( radius, tube, tubularSegments, radialSegments, p, q, heightScale ) {
-
-	console.warn( 'THREE.TorusKnotGeometry has been removed. Use THREE.TorusKnotBufferGeometry instead.' );
-	return new TorusKnotBufferGeometry( radius, tube, tubularSegments, radialSegments, p, q, heightScale );
-
-}
-
-export function TubeGeometry( path, tubularSegments, radius, radialSegments, closed, taper ) {
-
-	console.warn( 'THREE.TubeGeometry has been removed. Use THREE.TubeBufferGeometry instead.' );
-	return new TubeBufferGeometry( path, tubularSegments, radius, radialSegments, closed, taper );
-
-}
-=======
-Object.assign( Geometry.prototype, {
-
-	computeTangents: function () {
-
-		console.error( 'THREE.Geometry: .computeTangents() has been removed.' );
-
-	},
-	computeLineDistances: function () {
-
-		console.error( 'THREE.Geometry: .computeLineDistances() has been removed. Use THREE.Line.computeLineDistances() instead.' );
-
-	},
-	applyMatrix: function ( matrix ) {
-
-		console.warn( 'THREE.Geometry: .applyMatrix() has been renamed to .applyMatrix4().' );
-		return this.applyMatrix4( matrix );
-
-	}
-
-} );
->>>>>>> fbeb3de7
-
-//
-
 Object.assign( Object3D.prototype, {
 
 	getChildByName: function ( name ) {
