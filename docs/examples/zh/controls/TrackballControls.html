<!DOCTYPE html>
<html lang="zh">
	<head>
		<meta charset="utf-8" />
		<base href="../../../" />
		<script src="list.js"></script>
		<script src="page.js"></script>
		<link type="text/css" rel="stylesheet" href="page.css" />
	</head>
	<body>
		[page:EventDispatcher] &rarr;

		<h1>轨迹球控制器（[name]）</h1>

		<p class="desc">
			<p>
				[name] 与 [page:OrbitControls] 相类似。然而，它不能恒定保持摄像机的[page:Object3D.up up]向量。
				这意味着，如果摄像机绕过“北极”和“南极”，则不会翻转以保持“右侧朝上”。
			</p>
		</p>

<<<<<<< HEAD
		<h2>例子</h2>
=======
		<h2>示例</h2>
>>>>>>> 2b683e69

		<p>[example:misc_controls_trackball misc / controls / trackball ]</p>

		<h2>构造函数</h2>

		<h3>[name]( [param:Camera camera], [param:HTMLDOMElement domElement] )</h3>
		<p>
			<p>
				[page:Camera camera]: 渲染场景的摄像机。
			</p>
			<p>
				[page:HTMLDOMElement domElement]: 用于事件监听的HTML元素。
			</p>
			<p>
				创建一个新的 [name] 实例。
			</p>
		</p>

		<h2>事件</h2>

		<h3>change</h3>
		<p>
			当摄像机被控制器变换后触发。
		</p>

		<h3>start</h3>
		<p>
			当交互（例如触摸）被初始化后触发。
		</p>

		<h3>end</h3>
		<p>
			当交互完成后触发。
		</p>

		<h2>属性</h2>

		<h3>[property:HTMLDOMElement domElement]</h3>
		<p>
			该 HTMLDOMElement 用于监听鼠标/触摸事件，该属性必须在构造函数中传入。在此处改变它将不会设置新的事件监听。
		</p>

		<h3>[property:Number dynamicDampingFactor]</h3>
		<p>
			设置阻尼的强度。仅在[page:.staticMoving staticMoving]设为*false*时考虑。默认为*0.2*。
		</p>

		<h3>[property:Boolean enabled]</h3>
		<p>
			是否启用控制器。
		</p>

		<h3>[property:Array keys]</h3>
		<p>
			该数组包含用于控制交互的按键代码。
			<ul>
				<li>当定义的第一个按键按下后，所有的鼠标交互（左/中/右键）表现为环绕。</li>
				<li>当定义的第二个按键按下后，所有的鼠标交互（左/中/右键）表现为缩放。</li>
				<li>当定义的第一个按键按下后，所有的鼠标交互（左/中/右键）表现为平移。</li>
			</ul>
			默认为*65, 83, 68*，分别表示A, S, D。
		</p>

		<h3>[property:Number maxDistance]</h3>
		<p>
			你能够将相机向外移动多少，其默认值为*Infinity*。
		</p>

		<h3>[property:Number minDistance]</h3>
		<p>
			你能够将相机向内移动多少，其默认值为*0*。
		</p>

		<h3>
			[property:Object mouseButtons]</h3>
		<p>
			该对象包含由控件所使用的鼠标操作的引用。
			<ul>
				<li>.LEFT 指定给 *THREE.MOUSE.ROTATE*</li>
				<li>.MIDDLE 指定给 *THREE.MOUSE.ZOOM*</li>
				<li>.RIGHT 指定给 *THREE.MOUSE.PAN*</li>
			</ul>
		</p>

		<h3>[property:Boolean noPan]</h3>
		<p>
			是否禁用平移，默认为*false*。
		</p>

		<h3>[property:Boolean noRotate]</h3>
		<p>
			是否禁用旋转，默认为*false*。
		</p>

		<h3>[property:Boolean noZoom]</h3>
		<p>
			是否禁用缩放，默认为*false*。
		</p>

		<h3>[property:Camera object]</h3>
		<p>
			正被控制的摄像机。
		</p>

		<h3>[property:Number panSpeed]</h3>
		<p>
			平移的速度，其默认值为*0.3*。
		</p>

		<h3>[property:Number rotateSpeed]</h3>
		<p>
			旋转的速度，其默认值为*1.0*。
		</p>

		<h3>[property:Object screen]</h3>
		<p>
			表示屏幕的属性。在[page:.handleResize handleResize]()被调用时会自动设置。
			<ul>
				<li>left: 表示到屏幕左侧边界的偏移量（单位为像素）。</li>
				<li>top: 表示到屏幕顶部边界的偏移量（单位为像素）。</li>
				<li>width: 表示屏幕的宽度（单位为像素）。</li>
				<li>height: 表示屏幕的高度（单位为像素）。</li>
			</ul>
		</p>

		<h3>[property:Boolean staticMoving]</h3>
		<p>
			阻尼是否被禁用。默认为*false*。
		</p>

		<h3>[property:Number zoomSpeed]</h3>
		<p>
			缩放的速度，其默认值为*1.2*。
		</p>

		<h2>方法</h2>

		<h3>[method:null checkDistances] ()</h3>
		<p>
			确保控制器位于 [minDistance, maxDistance] 范围内。由[page:.update update]()调用。
		</p>

		<h3>[method:null dispose] ()</h3>
		<p>
			若不再需要该控制器，则应当调用此函数。
		</p>

		<h3>[method:null handleResize] ()</h3>
		<p>
			若应用程序窗口大小发生改变，则应当调用此函数。
		</p>

		<h3>[method:null panCamera] ()</h3>
		<p>
			如有必要，执行平移。由[page:.update update]()调用。
		</p>

		<h3>[method:null reset] ()</h3>
		<p>
			重置控制器到初始状态。
		</p>

		<h3>[method:null rotateCamera] ()</h3>
		<p>
			如有必要，旋转相机。由[page:.update update]()调用。
		</p>

		<h3>[method:null update] ()</h3>
		<p>
			更新控制器，常被用在动画循环中。
		</p>

		<h3>[method:null zoomCamera] ()</h3>
		<p>
			如有必要，执行缩放。由[page:.update update]()调用。
		</p>

		<h2>源代码</h2>

		<p>
			[link:https://github.com/mrdoob/three.js/blob/master/examples/jsm/controls/TrackballControls.js examples/jsm/controls/TrackballControls.js]
		</p>
	</body>
</html><|MERGE_RESOLUTION|>--- conflicted
+++ resolved
@@ -19,11 +19,7 @@
 			</p>
 		</p>
 
-<<<<<<< HEAD
 		<h2>例子</h2>
-=======
-		<h2>示例</h2>
->>>>>>> 2b683e69
 
 		<p>[example:misc_controls_trackball misc / controls / trackball ]</p>
 
